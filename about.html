---
layout: default_layout
title: "About Me"
group: "navigation"
order: 2
cover_image: "jedi.jpg"
---
<!-- Main Content -->
<div class="container">
  <div class="row">
    <div class="col-lg-8 col-lg-offset-2 col-md-10 col-md-offset-2">

        <p>
<<<<<<< HEAD
          A professional Transponster for a data company in the Agro-food industry based at Rothamsted Research Institute, UK. </p>

=======
          I am currently a Data Scientist for a data company in the Agro-food industry at Rothamsted Research Institute, UK.
        </p>
 
>>>>>>> cf1c75e7

          <hr />

        <h2>Likes:</h2>
        <ul>
          <li>Data</li>
          <li>R Programming</li>
          <li>Pixel Art</li>
          <li>Star Wars</li>
          <li>Statistics</li>
        </ul>


        <blockquote>
            Problems that go unmeasured...Often go unsolved -
            <a
            href="http://www.unicef.org/statistics/"
            target="_blank">UNICEF Statistics
          </a>
        </blockquote>

        <blockquote>
          Everyone has a plan 'till they get punched in the mouth - Mike Tyson
        </blockquote>

        <blockquote>
          The only thing that saves us from the bureaucracy, is its inefficiency - Eugene McCarthy
        </blockquote>

        <blockquote>
          There is only one good, knowledge, and one evil, ignorance - Socrates
        </blockquote>

        <blockquote>
          ...if you have all the details of a thousand at your finger ends, it is odd if you can't unravel the thousand and first. - Sherlock Holmes, A Study in Scarlet
        </blockquote>


    </div>
  </div>
</div><|MERGE_RESOLUTION|>--- conflicted
+++ resolved
@@ -11,14 +11,9 @@
     <div class="col-lg-8 col-lg-offset-2 col-md-10 col-md-offset-2">
 
         <p>
-<<<<<<< HEAD
-          A professional Transponster for a data company in the Agro-food industry based at Rothamsted Research Institute, UK. </p>
-
-=======
           I am currently a Data Scientist for a data company in the Agro-food industry at Rothamsted Research Institute, UK.
         </p>
- 
->>>>>>> cf1c75e7
+
 
           <hr />
 
